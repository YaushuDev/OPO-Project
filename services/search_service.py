--- conflicted
+++ resolved
@@ -353,12 +353,8 @@
         if not text:
             return set()
         return set(text.split())
-
-<<<<<<< HEAD
+      
     def _analyze_messages(self, mail, message_ids, criterios, sender_filters):
-=======
-    def _analyze_messages(self, mail, message_ids, criterios):
->>>>>>> 928c352a
         """
         Analiza mensajes para encontrar coincidencias con los criterios.
 
@@ -708,7 +704,6 @@
 
         return True
 
-<<<<<<< HEAD
     def _sender_matches(self, search_content, sender_patterns):
         """Verifica si el remitente coincide con alguno de los patrones configurados."""
         if not sender_patterns:
@@ -733,8 +728,6 @@
 
         return (False, None)
 
-=======
->>>>>>> 928c352a
     def _is_fuzzy_match(self, normalized_field, normalized_criterio):
         """Evalúa coincidencias parciales para títulos similares."""
         if not normalized_field or not normalized_criterio:
